--- conflicted
+++ resolved
@@ -1,3 +1,4 @@
+```toml
 [package]
 name = "liquid-audio-nets"
 version = "0.1.0"
@@ -31,15 +32,9 @@
 cortex-m-rt = { version = "0.7", optional = true }
 panic-halt = { version = "0.2", optional = true }
 
-<<<<<<< HEAD
-# Python bindings  
+# Python bindings
 pyo3 = { version = "0.22", optional = true, features = ["extension-module"] }
-numpy = { version = "0.22", optional = true }
-=======
-# Python bindings
-pyo3 = { version = "0.20", optional = true, features = ["extension-module"] }
 numpy = { version = "0.25", optional = true }
->>>>>>> c76d0dda
 
 # Serialization
 serde = { version = "1.0", default-features = false, features = ["derive"] }
@@ -79,4 +74,5 @@
 
 [package.metadata.docs.rs]
 all-features = true
-rustdoc-args = ["--cfg", "docsrs"]+rustdoc-args = ["--cfg", "docsrs"]
+```